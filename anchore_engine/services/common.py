--- conflicted
+++ resolved
@@ -127,7 +127,6 @@
 
     return(True)
 
-<<<<<<< HEAD
 if False:
     def format_image_summary(image_summary_data):
         ret = {}
@@ -195,348 +194,6 @@
 
         return(ret)
 
-=======
-def registerService(sname, config, enforce_unique=True):
-    ret = False
-    myconfig = config['services'][sname]
-
-    # TODO add version support/detection here
-
-    service_template = {
-        'type': 'anchore',
-        'base_url': 'N/A',
-        'status_base_url': 'N/A',
-        'version': 'v1',
-        'short_description': ''
-    }
-
-    #if 'ssl_enable' in myconfig and myconfig['ssl_enable']:
-    if myconfig.get('ssl_enable', False) or myconfig.get('external_tls', False):
-        hstring = "https"
-    else:
-        hstring = "http"
-
-    endpoint_hostname = endpoint_port = endpoint_hostport = None
-
-    if myconfig.get('external_hostname', False):
-        endpoint_hostname = myconfig['external_hostname']
-    elif myconfig.get('endpoint_hostname', False):
-        endpoint_hostname = myconfig['endpoint_hostname']
-
-    if myconfig.get('external_port', False):
-        endpoint_port = int(myconfig['external_port'])
-    elif myconfig.get('port', False):
-        endpoint_port = int(myconfig['port'])        
-    
-    if endpoint_hostname:
-        endpoint_hostport = endpoint_hostname
-        if endpoint_port:
-            endpoint_hostport = endpoint_hostport + ":" + str(endpoint_port)
-    
-    if endpoint_hostport:
-        service_template['base_url'] = "{}://{}".format(hstring, endpoint_hostport)
-    else:
-        raise Exception("could not construct service base_url - please check service configuration for hostname/port settings")
-
-    try:
-        service_template['status'] = False
-        service_template['status_message'] = taskstate.base_state('service_status')
-
-        with session_scope() as dbsession:
-            service_records = db_services.get_byname(sname, session=dbsession)
-
-            # fail if trying to add a service that must be unique in the system, but one already is registered in DB
-            if enforce_unique:
-                if len(service_records) > 1:
-                    raise Exception("more than one entry for service type ("+str(sname)+") exists in DB, but service must be unique - manual DB intervention required")
-
-                for service_record in service_records:
-                    if service_record and (service_record['hostid'] != config['host_id']):
-                        raise Exception("service type ("+str(sname)+") already exists in system with different host_id - detail: my_host_id=" + str(config['host_id']) + " db_host_id=" + str(service_record['hostid']))
-
-            # if all checks out, then add/update the registration
-            ret = db_services.add(config['host_id'], sname, service_template, session=dbsession)
-
-            try:
-                my_service_record = {
-                    'hostid': config['host_id'],
-                    'servicename': sname,
-                }
-                my_service_record.update(service_template)
-                servicestatus.set_my_service_record(my_service_record)
-            except Exception as err:
-                logger.warn("could not set local service information - exception: {}".format(str(err)))
-
-    except Exception as err:
-        raise err
-
-    return(ret)
-
-def createServiceAPI(resource, sname, config):
-    myconfig = config['services'][sname]
-    site = server.Site(resource)
-
-    listen = myconfig['listen']
-
-    if 'ssl_enable' in myconfig and myconfig['ssl_enable']:
-        try:
-            from OpenSSL import crypto
-            from twisted.internet import ssl
-            ssl_data = {}
-            for s in ['ssl_cert', 'ssl_chain']:
-                try:
-                    with open (myconfig[s], 'rt') as FH:
-                        sdata = FH.read()
-                        ssl_data[s] = crypto.load_certificate(crypto.FILETYPE_PEM, sdata)
-                except Exception as err:
-                    ssl_data[s] = None
-                    pass
-
-            for s in ['ssl_key']:
-                try:
-                    with open (myconfig[s], 'rt') as FH:
-                        sdata = FH.read()
-                        ssl_data[s] = crypto.load_privatekey(crypto.FILETYPE_PEM, sdata)
-                except Exception as err:
-                    ssl_data[s] = None
-                    pass
-
-            if ssl_data['ssl_chain']:
-                sfact = ssl.CertificateOptions(privateKey=ssl_data['ssl_key'], certificate=ssl_data['ssl_cert'], extraCertChain=[ssl_data['ssl_chain']])
-            else:
-                sfact = ssl.CertificateOptions(privateKey=ssl_data['ssl_key'], certificate=ssl_data['ssl_cert'])
-                
-            #skey = myconfig['ssl_key']
-            #scert = myconfig['ssl_cert']
-            #sfact = ssl.DefaultOpenSSLContextFactory(skey, scert)
-            svc = internet.SSLServer(int(myconfig['port']), site, sfact, interface=listen)
-        except Exception as err:
-            raise err
-    else:
-        svc = internet.TCPServer(int(myconfig['port']), site, interface=listen)
-
-    svc.setName(sname)
-
-    return(svc)
-
-def initializeService(sname, config):
-    return(True)
-
-# the anchore twistd plugins call this to initialize and make individual services
-def makeService(snames, options, db_connect=True, require_system_user_auth=True, module_name="anchore_engine.services", validate_params={}):
-
-    try:
-        logger.enable_bootstrap_logging(service_name=','.join(snames))
-
-        try:
-            # config and init
-            configfile = configdir = None
-            if options['config']:
-                configdir = options['config']
-                configfile = os.path.join(options['config'], 'config.yaml')
-
-            anchore_engine.configuration.localconfig.load_config(configdir=configdir, configfile=configfile, validate_params=validate_params)
-            localconfig = anchore_engine.configuration.localconfig.get_config()
-            localconfig['myservices'] = []
-            logger.spew("localconfig="+json.dumps(localconfig, indent=4, sort_keys=True))
-        except Exception as err:
-            logger.error("cannot load configuration: exception - " + str(err))
-            raise err
-
-        # get versions of things
-        try:
-            versions = anchore_engine.configuration.localconfig.get_versions()
-        except Exception as err:
-            logger.error("cannot detect versions of service: exception - " + str(err))
-            raise err
-
-        if db_connect:
-            logger.info("initializing database")
-
-            # connect to DB
-            try:
-                db.initialize(localconfig=localconfig, versions=versions)
-            except Exception as err:
-                logger.error("cannot connect to configured DB: exception - " + str(err))
-                raise err
-
-            #credential bootstrap
-            localconfig['system_user_auth'] = (None, None)
-            if require_system_user_auth:
-                gotauth = False
-                max_retries = 60
-                for count in range(1,max_retries):
-                    if gotauth:
-                        continue
-                    try:
-                        with session_scope() as dbsession:
-                            localconfig['system_user_auth'] = get_system_user_auth(session=dbsession)
-                        if localconfig['system_user_auth'] != (None, None):
-                            gotauth = True
-                        else:
-                            logger.error("cannot get system user auth credentials yet, retrying (" + str(count) + " / " + str(max_retries)+")")
-                            time.sleep(5)
-                    except Exception as err:
-                        logger.error("cannot get system-user auth credentials - service may not have system level access")
-                        localconfig['system_user_auth'] = (None, None)
-
-                if not gotauth:
-                    raise Exception("service requires system user auth to start")
-
-        # application object
-        application = service.Application("multi-service-"+'-'.join(snames))
-
-        #multi-service
-        retservice = service.MultiService()
-        retservice.setServiceParent(application)
-
-        success = False
-        try:
-            scount = 0
-            for sname in snames:
-                if sname in localconfig['services'] and localconfig['services'][sname]['enabled']:
-
-                    smodule = importlib.import_module(module_name + "." + sname)
-
-                    s = smodule.createService(sname, localconfig)
-                    s.setServiceParent(retservice)
-
-                    rc = smodule.initializeService(sname, localconfig)
-                    if not rc:
-                        raise Exception("failed to initialize service")
-
-                    rc = smodule.registerService(sname, localconfig)
-                    if not rc:
-                        raise Exception("failed to register service")
-
-                    logger.debug("starting service: " + sname)
-                    success = True
-                    scount += 1
-                    localconfig['myservices'].append(sname)
-                else:
-                    logger.error("service not enabled in config, not starting service: " + sname)
-
-            if scount == 0:
-                logger.error("no services/subservices were enabled/started on this host")
-                success = False
-        except Exception as err:
-            logger.error("cannot create/init/register service: " + sname + " - exception: " + str(err))
-            success = False
-
-        if not success:
-            logger.error("cannot start service (see above for information)")
-            traceback.print_exc('Service init failure')
-            raise Exception("cannot start service (see above for information)")
-
-        return(retservice)
-    finally:
-        logger.disable_bootstrap_logging()
-
-# simple twisted resource for health check route
-class HealthResource(Resource):
-    isLeaf = True
-    def render_GET(self, request):
-        return("")
-
-@implementer(IRealm)
-@attr.s
-class HTTPAuthRealm(object):
-    resource = attr.ib()
-
-    def requestAvatar(self, avatarId, mind, *interfaces):        
-        #
-        # to do route based auth, something like this (plus the anon portal setup in getResource())
-        #
-        #avatar = Resource()
-        #avatar.putChild(b"health", Health())
-        #if avatarId is not ANONYMOUS:
-        #    avatar.putChild(b"this-stuff-requires-auth", SecretResource())
-        #return succeed((IResource, avatar, lambda: None))
-
-        return succeed((IResource, self.resource, lambda: None))
-
-def getAuthResource(in_resource, sname, config, password_checker=AnchorePasswordChecker()):
-
-    if not password_checker:
-        # explicitly passed in null password checker obj
-        return(in_resource)
-
-    if sname in config['services']:
-        localconfig = config['services'][sname]
-    else:
-        # no auth required
-        return(in_resource)
-        
-    do_auth = True
-    if localconfig and 'require_auth' in localconfig and not localconfig['require_auth']:
-        do_auth = False
-
-    if do_auth:
-    #if localconfig and 'require_auth' in localconfig and localconfig['require_auth']:
-        #if 'require_auth_file' not in localconfig or not os.path.exists(localconfig['require_auth_file']):
-        #    raise Exception("require_auth is set for service, but require_auth_file is not set/invalid")
-            
-        realm = HTTPAuthRealm(resource=in_resource)
-        portal = Portal(realm, [password_checker])
-
-        #portal = Portal(realm, [FilePasswordDB(localconfig['require_auth_file'])])
-        #portal = Portal(realm, [FilePasswordDB(localconfig['require_auth_file'], hash=hellothere)])
-
-        #
-        # for route-based auth, need anon and auth
-        #
-        #from twisted.cred.checkers import AllowAnonymousAccess
-        #portal = Portal(
-        #    realm, [
-        #        FilePasswordDB('./configs/server-auth.db'),
-        #        AllowAnonymousAccess(),
-        #    ],
-        #)
-        
-        credential_factory = BasicCredentialFactory('Authentication required')
-        #credential_factory = DigestCredentialFactory('md5', 'anchore')
-        resource = HTTPAuthSessionWrapper(portal, [credential_factory])
-    else:
-        resource = in_resource
-
-    return (resource)
-
-def getResource(app, sname, config):
-    if sname in config['services']:
-        localconfig = config['services'][sname]
-    else:
-        # no auth required
-        return(app.resource())
-
-    if localconfig and 'require_auth' in localconfig and localconfig['require_auth']:
-        #if 'require_auth_file' not in localconfig or not os.path.exists(localconfig['require_auth_file']):
-        #    raise Exception("require_auth is set for service, but require_auth_file is not set/invalid")
-            
-        realm = HTTPAuthRealm(resource=app.resource())
-        portal = Portal(realm, [AnchorePasswordChecker()])
-
-        #portal = Portal(realm, [FilePasswordDB(localconfig['require_auth_file'])])
-        #portal = Portal(realm, [FilePasswordDB(localconfig['require_auth_file'], hash=hellothere)])
-
-        #
-        # for route-based auth, need anon and auth
-        #
-        #from twisted.cred.checkers import AllowAnonymousAccess
-        #portal = Portal(
-        #    realm, [
-        #        FilePasswordDB('./configs/server-auth.db'),
-        #        AllowAnonymousAccess(),
-        #    ],
-        #)
-        
-        credential_factory = BasicCredentialFactory('Authentication required')
-        #credential_factory = DigestCredentialFactory('md5', 'anchore')
-        resource = HTTPAuthSessionWrapper(portal, [credential_factory])
-    else:
-        resource = app.resource()
-
-    return (resource)
->>>>>>> 6e3914d6
 
 def make_response_error(errmsg, in_httpcode=None, **kwargs):
     if not in_httpcode:
@@ -844,14 +501,8 @@
         ret['method'] = request.method
         ret['bodycontent'] = str(request.get_data(), 'utf-8') if request.get_data() is not None else None
         ret['params'] = default_params
-<<<<<<< HEAD
         for param in list(request.args.keys()):
-
             if type(request.args[param]) in [str, str]:
-=======
-        for param in request.args.keys():
-            if type(request.args[param]) in [basestring, unicode]:
->>>>>>> 6e3914d6
                 if request.args[param].lower() == 'true':
                     val = True
                 elif request.args[param].lower() == 'false':
