# example docker-compose file for anchore-engine - to use:
#
# Pre-requisites
# - recommend that anchore-cli is installed
#
# Set up persistent volume for anchore-engine (do this once)
# - create a directory ~/aevolume
# - create a directory ~/aevolume/db
# - create a directory ~/aevolume/config
# - place this file as ~/aevolume/docker-compose.yaml
# - copy the example (./scripts/docker-compose/config.yaml) to ~/aevolume/config/config.yaml
# - edit ~/aevolume/config/config.yaml and save (only if you need to make changes - not required)
# - review ~/aevolume/docker-compose.yaml
#
# - OPTIONAL: to enable prometheus metrics
# - copy the example (./scripts/docker-compose/anchore-promethesus.yaml) to ~/aevolume/config/anchore-promethesus.yaml
# - edit ~/aevolume/docker-compose.yaml and uncomment the anchore-prometheus service section
# - edit ~/aevolume/config.yaml and uncomment the 'metrics' section
#
#
# Run, use, stop, restart the anchore-engine with docker-compose
# - run: docker-compose up -d
#
# - interact with anchore-engine with anchore-cli:
#   - export ANCHORE_CLI_URL=http://localhost:8228/v1
#   - export ANCHORE_CLI_USER=admin
#   - export ANCHORE_CLI_PASS=foobar
#   - export ANCHORE_CLI_SSL_VERIFY=n
#   - anchore-cli image list
#   - anchore-cli image add alpine
#   - anchore-cli image get alpine
#   - ...
#
# - stop: docker-compose down --volumes
#
# Notes:
# - to start up again, run the same docker-compose up -d as above
# - to reset the DB, stop anchore engine with docker-compose down --volumes as above, then remove all files/directories in ~/aevolume/db/*, and restart
# - if you enable SSL for any services, make sure to do so across the board in your config.yaml, and change the ANCHORE_CLI_URL to use https instead of http
# - if you change the admin password in config.yaml, make sure to update your ANCHORE_CLI_PASS export as well
# - if you change the DB password in this file, make sure to also change it in your config.yaml 'db_connect' setting
#

version: '2'
services:
  anchore-engine:
    image: docker.io/anchore/anchore-engine:latest
    #privileged: true
    depends_on:
     - anchore-db
    ports:
     - "8228:8228"
     - "8338:8338"
    volumes:
<<<<<<< HEAD
     - ${PWD}/config:/config/:Z
=======
     - ./config:/config/:z
     #- /var/run/docker.sock:/var/run/docker.sock
>>>>>>> d0909b9c
    logging:
     driver: "json-file"
     options:
      max-size: 100m
    environment:
     # NOTE: this should be set to the same name as this service (e.g. anchore-engine)
     - ANCHORE_HOST_ID=dockerhostid-anchore-engine
     - ANCHORE_ENDPOINT_HOSTNAME=anchore-engine
  anchore-db:
    image: "postgres:9"
    volumes:
     - ./db:/var/lib/postgresql/data/pgdata/:z
    environment:
      - POSTGRES_PASSWORD=mysecretpassword
      - PGDATA=/var/lib/postgresql/data/pgdata/
    logging:
     driver: "json-file"
     options:
      max-size: 100m
    #uncomment to expose a port to allow direct/external access to the DB, for debugging
    #ports:
    # - "2345:5432"
#### uncomment this section to enable a prometheus service running alongside anchore-engine for metrics gathering/display
#  anchore-prometheus:
#    image: docker.io/prom/prometheus:latest
#    depends_on:
#     - anchore-engine
#    volumes:
<<<<<<< HEAD
#     - ${PWD}/config/anchore-prometheus.yaml:/etc/prometheus/prometheus.yml:z
=======
#     - ./anchore-prometheus.yml:/etc/prometheus/prometheus.yml:z
>>>>>>> d0909b9c
#    logging:
#     driver: "json-file"
#     options:
#      max-size: 100m
#    ports:
#     - "9090:9090"<|MERGE_RESOLUTION|>--- conflicted
+++ resolved
@@ -52,12 +52,7 @@
      - "8228:8228"
      - "8338:8338"
     volumes:
-<<<<<<< HEAD
-     - ${PWD}/config:/config/:Z
-=======
      - ./config:/config/:z
-     #- /var/run/docker.sock:/var/run/docker.sock
->>>>>>> d0909b9c
     logging:
      driver: "json-file"
      options:
@@ -86,11 +81,7 @@
 #    depends_on:
 #     - anchore-engine
 #    volumes:
-<<<<<<< HEAD
-#     - ${PWD}/config/anchore-prometheus.yaml:/etc/prometheus/prometheus.yml:z
-=======
 #     - ./anchore-prometheus.yml:/etc/prometheus/prometheus.yml:z
->>>>>>> d0909b9c
 #    logging:
 #     driver: "json-file"
 #     options:
